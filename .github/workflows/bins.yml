name: Build binaries (manual)

on:
  workflow_dispatch:
<<<<<<< HEAD
=======
    inputs:
      ref:
        description: "Git ref to build (branch, tag, or SHA)"
        required: false
        default: "master"
>>>>>>> c7ae95dd

jobs:
  bins:
    runs-on: ${{ matrix.os }}
    strategy:
      fail-fast: false
      matrix:
        include:
          - os: ubuntu-24.04
            target: x86_64-unknown-linux-musl
          - os: ubuntu-24.04-arm
            target: aarch64-unknown-linux-musl
          - os: macos-latest
          - os: windows-latest

    steps:
      - name: Checkout code
        uses: actions/checkout@v4
        with:
          ref: ${{ github.event.inputs.ref || 'master' }}

      - name: Install MUSL toolchain (Linux targets)
        if: runner.os == 'Linux' && (matrix.target == 'x86_64-unknown-linux-musl' || matrix.target == 'aarch64-unknown-linux-musl')
        run: |
          sudo apt-get update
          sudo apt-get install -y musl-tools

      - name: Install cross target (if any)
        if: matrix.target
        run: rustup target add ${{ matrix.target }}

      - name: Build (Unix)
        if: runner.os != 'Windows'
        run: |
          if [ -n "${{ matrix.target }}" ]; then
            cargo build --release --target ${{ matrix.target }} --bin agg-speed --bin agg-tunnel
          else
            cargo build --release --bin agg-speed --bin agg-tunnel
          fi
        shell: bash

      - name: Build (Windows)
        if: runner.os == 'Windows'
        run: cargo build --release --bin agg-speed --bin agg-tunnel
        shell: pwsh

      - name: Collect artifacts (Unix)
        if: runner.os != 'Windows'
        run: |
          mkdir -p bin
          if [ -n "${{ matrix.target }}" ]; then
            cp target/${{ matrix.target }}/release/agg-speed bin/
            cp target/${{ matrix.target }}/release/agg-tunnel bin/
          else
            cp target/release/agg-speed bin/
            cp target/release/agg-tunnel bin/
          fi
        shell: bash

      - name: Collect artifacts (Windows)
        if: runner.os == 'Windows'
        run: |
          New-Item -ItemType Directory -Path bin -Force | Out-Null
          Copy-Item .\target\release\agg-speed.exe .\bin\
          Copy-Item .\target\release\agg-tunnel.exe .\bin\
        shell: pwsh

      - name: Upload artifacts
        uses: actions/upload-artifact@v4
        with:
          name: aggligator-${{ matrix.target || matrix.os }}
          path: bin<|MERGE_RESOLUTION|>--- conflicted
+++ resolved
@@ -2,14 +2,6 @@
 
 on:
   workflow_dispatch:
-<<<<<<< HEAD
-=======
-    inputs:
-      ref:
-        description: "Git ref to build (branch, tag, or SHA)"
-        required: false
-        default: "master"
->>>>>>> c7ae95dd
 
 jobs:
   bins:
